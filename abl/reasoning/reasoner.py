--- conflicted
+++ resolved
@@ -124,11 +124,7 @@
 
     def zoopt_get_solution(self, symbol_num, data_sample, max_revision_num):
         """
-<<<<<<< HEAD
-        Get the optimal solution using the Zoopt library. The solution is a list of
-=======
         Get the optimal solution using ZOOpt library. The solution is a list of 
->>>>>>> 63b8d968
         boolean values, where '1' (True) indicates the indices chosen to be revised.
 
         Parameters
@@ -152,11 +148,7 @@
 
     def zoopt_revision_score(self, symbol_num, data_sample, sol):
         """
-<<<<<<< HEAD
-        Get the revision score for a solution. A lower score suggests that the Zoopt library
-=======
         Get the revision score for a solution. A lower score suggests that ZOOpt library 
->>>>>>> 63b8d968
         has a higher preference for this solution.
         """
         revision_idx = np.where(sol.get_x() != 0)[0]
