import numpy as np
from zoopt import Dimension, Objective, Parameter, Opt
from ..utils.utils import (
    confidence_dist,
    flatten,
    reform_list,
    hamming_dist,
)


class ReasonerBase:
    """
    Base class for reasoner.

    Parameters
    ----------
    kb : class KBBase
        The knowledge base to be used for reasoning.
    dist_func : str, optional
        The distance function to be used when determining the cost list between each 
        candidate and the given prediction. Valid options include: "hamming" |  
        "confidence" (default). For detailed explanations of these options, refer to 
        `_get_cost_list`.
    mapping : dict, optional
        A mapping from index to label. If not provided, a default order-based mapping is 
        created.
    use_zoopt : bool, optional
        Whether to use the Zoopt library during abductive reasoning. Defaults to False.
    """
        
    def __init__(self, kb, dist_func="confidence", mapping=None, use_zoopt=False):
        if dist_func not in ["hamming", "confidence"]:
            raise NotImplementedError("Valid options for dist_func include \"hamming\" and \"confidence\"")

        self.kb = kb
        self.dist_func = dist_func
        self.use_zoopt = use_zoopt
        if mapping is None:
            self.mapping = {
                index: label for index, label in enumerate(self.kb.pseudo_label_list)
            }
        else:
            if not isinstance(mapping, dict):
                raise TypeError("mapping should be dict")
            for key, value in mapping.items():  
                if not isinstance(key, int):  
                    raise ValueError("All keys in the mapping must be integers")  
                if value not in self.kb.pseudo_label_list:  
                    raise ValueError("All values in the mapping must be in the pseudo_label_list")  
            self.mapping = mapping
        self.remapping = dict(zip(self.mapping.values(), self.mapping.keys()))

    def _get_one_candidate(self, pred_pseudo_label, pred_prob, candidates):
        """
        Due to the nondeterminism of abductive reasoning, there could be multiple candidates 
        satisfying the knowledge base. When this happens, return one candidate that has the 
        minimum cost. If no candidates are provided, an empty list is returned.
        
        Parameters
        ----------
        pred_pseudo_label : List[Any]
            Predicted pseudo label to be used for selecting a candidate.
        pred_prob : List[List[Any]]
            Predicted probabilities of the prediction (Each sublist contains the probability 
            distribution over all pseudo labels).
        candidates : List[List[Any]]
            Multiple consistent candidates. 
        """
        if len(candidates) == 0:
            return []
        elif len(candidates) == 1:
            return candidates[0]
        else:
            cost_array = self._get_cost_list(pred_pseudo_label, pred_prob, candidates)
            candidate = candidates[np.argmin(cost_array)]
            return candidate
    
    def _get_cost_list(self, pred_pseudo_label, pred_prob, candidates):
        """
        Get the list of costs between each candidate and the given prediction. The list is 
        calculated based on one of the following distance functions:
        - "hamming": Directly calculates the Hamming distance between the predicted pseudo 
                     label and candidate.
        - "confidence": Calculates the distance between the prediction and candidate based 
                        on confidence derived from the predicted probability.
        
        Parameters
        ----------
        pred_pseudo_label : List[Any]
            Predicted pseudo label.
        pred_prob : List[List[Any]]
            Predicted probabilities of the prediction (Each sublist contains the probability 
            distribution over all pseudo labels). Used when distance function is "confidence".
        candidates : List[List[Any]]
            Multiple consistent candidates.
        """
        if self.dist_func == "hamming":
            return hamming_dist(pred_pseudo_label, candidates)

        elif self.dist_func == "confidence":
            candidates = [[self.remapping[x] for x in c] for c in candidates]
            return confidence_dist(pred_prob, candidates)


    def zoopt_get_solution(
        self, symbol_num, pred_pseudo_label, pred_prob, y, max_revision_num
    ):
        """
        Get the optimal solution using the Zoopt library. The solution is a list of 
        boolean values, where '1' (True) indicates the indices chosen to be revised.

        Parameters
        ----------
        symbol_num : int
            Number of total symbols.
        pred_pseudo_label : List[Any]
            Predicted pseudo label.
        pred_prob : List[List[Any]]
            Predicted probabilities of the prediction (Each sublist contains the probability 
            distribution over all pseudo labels).
        y : Any
            Ground truth for the logical result.
        max_revision_num : int
            Specifies the maximum number of revisions allowed.
        """
        dimension = Dimension(
            size=symbol_num, regs=[[0, 1]] * symbol_num, tys=[False] * symbol_num
        )
        objective = Objective(
            lambda sol: self.zoopt_revision_score(
                symbol_num, pred_pseudo_label, pred_prob, y, sol
            ),
            dim=dimension,
            constraint=lambda sol: self._constrain_revision_num(sol, max_revision_num),
        )
        parameter = Parameter(budget=100, intermediate_result=False, autoset=True)
        solution = Opt.min(objective, parameter).get_x()
        return solution
    
    def zoopt_revision_score(self, symbol_num, pred_pseudo_label, pred_prob, y, sol):
        """
        Get the revision score for a solution. A lower score suggests that the Zoopt library 
        has a higher preference for this solution.
        """
        revision_idx = np.where(sol.get_x() != 0)[0]
        candidates = self.revise_at_idx(pred_pseudo_label, y, revision_idx)
        if len(candidates) > 0:
            return np.min(self._get_cost_list(pred_pseudo_label, pred_prob, candidates))
        else:
            return symbol_num

    def _constrain_revision_num(self, solution, max_revision_num):
        """
        Constrain that the total number of revisions chosen by the solution does not exceed 
        maximum number of revisions allowed.
        """
        x = solution.get_x()
        return max_revision_num - x.sum()
    
    def revise_at_idx(self, pred_pseudo_label, y, revision_idx):
        """
        Revise the predicted pseudo label at specified index positions.

        Parameters
        ----------
        pred_pseudo_label : List[Any]
            Predicted pseudo label.
        y : Any
            Ground truth for the logical result.
        revision_idx : array-like
            Indices of where revisions should be made to the predicted pseudo label.
        """
        return self.kb.revise_at_idx(pred_pseudo_label, y, revision_idx)

    def _get_max_revision_num(self, max_revision, symbol_num):
        """
        Get the maximum revision number according to input `max_revision`.
        """
        if not isinstance(max_revision, (int, float)):
            raise TypeError("Parameter must be of type int or float.")

        if max_revision == -1:
            return symbol_num
        elif isinstance(max_revision, float):
            if not (0 <= max_revision <= 1):
                raise ValueError("If max_revision is a float, it must be between 0 and 1.")
            return round(symbol_num * max_revision)
        else:
            if max_revision < 0:
                raise ValueError("If max_revision is an int, it must be non-negative.")
            return max_revision
    
    def abduce(
        self, data_sample, max_revision=-1, require_more_revision=0
    ):
        """
        Perform abductive reasoning on the given prediction data.

        Parameters
        ----------
        pred_prob : List[List[Any]]
            Predicted probabilities of the prediction (Each sublist contains the probability 
            distribution over all pseudo labels).
        pred_pseudo_label : List[Any]
            Predicted pseudo label.
        y : Any
            Ground truth for the logical result.
        max_revision : int or float, optional
            The upper limit on the number of revisions. If float, denotes the fraction of the 
            total length that can be revised. A value of -1 implies no restriction on the number 
            of revisions. Defaults to -1.
        require_more_revision : int, optional
            Specifies additional number of revisions permitted beyond the minimum required.  
            Defaults to 0.

        Returns
        -------
        List[Any]
            A revised pseudo label through abductive reasoning, which is consistent with the
            knowledge base.
        """
<<<<<<< HEAD
        symbol_num = data_sample.elements_num("pred_pseudo_label")
        max_revision_num = self._get_max_revision_num(max_revision, symbol_num)
        
        pred_pseudo_label = data_sample.pred_pseudo_label
        pred_prob = data_sample.pred_prob
        y = data_sample.Y
=======
        pred_pseudo_label = data_sample.pred_pseudo_label[0]
        pred_prob = data_sample.pred_prob[0]
        y = data_sample.Y[0]
>>>>>>> d72fc51b
        
        symbol_num = len(flatten(pred_pseudo_label))
        max_revision_num = self._get_max_revision_num(max_revision, symbol_num)
        
        if self.use_zoopt:
            solution = self.zoopt_get_solution(
                symbol_num, pred_pseudo_label, pred_prob, y, max_revision_num
            )
            revision_idx = np.where(solution != 0)[0]
            candidates = self.revise_at_idx(pred_pseudo_label, y, revision_idx)
        else:
            candidates = self.kb.abduce_candidates(
                pred_pseudo_label, y, max_revision_num, require_more_revision
            )

        candidate = self._get_one_candidate(pred_pseudo_label, pred_prob, candidates)
        return candidate

    def batch_abduce(
        self, data_samples, max_revision=-1, require_more_revision=0
    ):
        """
        Perform abductive reasoning on the given prediction data in batches.
        For detailed information, refer to `abduce`.
        """
        abduced_pseudo_label = [
            self.abduce(data_sample, max_revision, require_more_revision)
                for data_sample in data_samples
        ]
        data_samples.abduced_pseudo_label = abduced_pseudo_label
        return abduced_pseudo_label

    # def _batch_abduce_helper(self, args):
    #     z, prob, y, max_revision, require_more_revision = args
    #     return self.abduce((z, prob, y), max_revision, require_more_revision)

    # def batch_abduce(self, Z, Y, max_revision=-1, require_more_revision=0):
    #     with Pool(processes=os.cpu_count()) as pool:
    #         results = pool.map(self._batch_abduce_helper, [(z, prob, y, max_revision, require_more_revision) for z, prob, y in zip(Z['cls'], Z['prob'], Y)])
    #     return results

    def __call__(
        self, pred_prob, pred_pseudo_label, Y, max_revision=-1, require_more_revision=0
    ):
        return self.batch_abduce(
            pred_prob, pred_pseudo_label, Y, max_revision, require_more_revision
        )




if __name__ == "__main__":
    from kb import KBBase, GroundKB, PrologKB
    from abl.structures import ListData
    
    ################################
    # Test for MNIST Add reasoning # 
    ################################

    class AddKB(KBBase):
        def __init__(self, pseudo_label_list=list(range(10)),
                           use_cache=True):
            super().__init__(pseudo_label_list, use_cache=use_cache)

        def logic_forward(self, nums):
            return sum(nums)
        
    class AddGroundKB(GroundKB, AddKB):
        def __init__(self, pseudo_label_list=list(range(10)), 
                           GKB_len_list=[2]):
            super().__init__(pseudo_label_list, GKB_len_list)


        def logic_forward(self, nums):
            return sum(nums)
        
        
        def logic_forward(self, nums):
            return sum(nums)
        
    def test_add(reasoner):
        # favor 1 in first one
        prob1 = [[0, 0.99, 0, 0, 0, 0, 0, 0.01, 0, 0],
                [0.1, 0.1, 0.1, 0.1, 0.1, 0.1, 0.1, 0.1, 0.1, 0.1]]
        
        # favor 7 in first one
        prob2 = [[0, 0.01, 0, 0, 0, 0, 0, 0.99, 0, 0],
                [0.1, 0.1, 0.1, 0.1, 0.1, 0.1, 0.1, 0.1, 0.1, 0.1]]
        
        data_samples_add = ListData()
        data_samples_add.pred_pseudo_label = [[1, 1], [1, 1], [1, 1], [1, 1]]
        data_samples_add.pred_prob = [prob1, prob2, prob1, prob2]
        data_samples_add.Y = [8, 8, 17, 10]
        
        res = reasoner.batch_abduce(data_samples_add, max_revision=1, require_more_revision=0)
        print(res)
        res = reasoner.batch_abduce(data_samples_add, max_revision=1, require_more_revision=1)
        print(res) 
        res = reasoner.batch_abduce(data_samples_add, max_revision=2, require_more_revision=0)
        print(res)
        res = reasoner.batch_abduce(data_samples_add, max_revision=2, require_more_revision=1)
        print(res) # due to more revision allowed, for the 4th, it will favor [7,3] over [1,9]
        print()

    print("AddGroundKB:")
    kb = AddGroundKB()
    reasoner = ReasonerBase(kb, "confidence")
    test_add(reasoner)

    print("AddKB:")
    kb = AddKB()
    reasoner = ReasonerBase(kb, "confidence")
    test_add(reasoner)

    print("AddKB, no cache")
    kb = AddKB(use_cache=False)
    reasoner = ReasonerBase(kb, "confidence")
    test_add(reasoner)

    print("PrologKB with add.pl:")
    kb = PrologKB(pseudo_label_list=list(range(10)),
                   pl_file="examples/mnist_add/datasets/add.pl")
    reasoner = ReasonerBase(kb, "confidence")
    test_add(reasoner)

    print("PrologKB with add.pl using zoopt:")
    kb = PrologKB(
        pseudo_label_list=list(range(10)),
        pl_file="examples/mnist_add/datasets/add.pl",
    )
    reasoner = ReasonerBase(kb, "confidence", use_zoopt=True)
    test_add(reasoner)
    
    ################################
    #### Test for HWF reasoning #### 
    ################################
    
    class HwfKB(KBBase):
        def __init__(
            self,
            pseudo_label_list=["1", "2", "3", "4", "5", "6", "7", "8", "9",
                               "+", "-", "times", "div"],
            max_err=1e-3,
            use_cache=False,
        ):
            super().__init__(pseudo_label_list, max_err, use_cache)

        def _valid_candidate(self, formula):
            if len(formula) % 2 == 0:
                return False
            for i in range(len(formula)):
                if i % 2 == 0 and formula[i] not in ["1", "2", "3", "4", "5", "6", "7", "8", "9"]:
                    return False
                if i % 2 != 0 and formula[i] not in ["+", "-", "times", "div"]:
                    return False
            return True

        def logic_forward(self, formula):
            if not self._valid_candidate(formula):
                return None
            mapping = {str(i): str(i) for i in range(1, 10)}
            mapping.update({"+": "+", "-": "-", "times": "*", "div": "/"})
            formula = [mapping[f] for f in formula]
            return eval("".join(formula))
    
    class HwfGroundKB(GroundKB, HwfKB):
        def __init__(
            self,
            pseudo_label_list=["1", "2", "3", "4", "5", "6", "7", "8", "9",
                               "+", "-", "times", "div"],
            GKB_len_list=[1, 3, 5, 7],
            max_err=1e-3,
        ):
            super().__init__(pseudo_label_list, GKB_len_list, max_err)


        def _valid_candidate(self, formula):
            if len(formula) % 2 == 0:
                return False
            for i in range(len(formula)):
                if i % 2 == 0 and formula[i] not in ["1", "2", "3", "4", "5", "6", "7", "8", "9"]:
                    return False
                if i % 2 != 0 and formula[i] not in ["+", "-", "times", "div"]:
                    return False
            return True
    
        def _valid_candidate(self, formula):
            if len(formula) % 2 == 0:
                return False
            for i in range(len(formula)):
                if i % 2 == 0 and formula[i] not in ["1", "2", "3", "4", "5", "6", "7", "8", "9"]:
                    return False
                if i % 2 != 0 and formula[i] not in ["+", "-", "times", "div"]:
                    return False
            return True


        def logic_forward(self, formula):
            if not self._valid_candidate(formula):
                return None
            mapping = {str(i): str(i) for i in range(1, 10)}
            mapping.update({"+": "+", "-": "-", "times": "*", "div": "/"})
            formula = [mapping[f] for f in formula]
            return eval("".join(formula))
    
    
        def logic_forward(self, formula):
            if not self._valid_candidate(formula):
                return None
            mapping = {str(i): str(i) for i in range(1, 10)}
            mapping.update({"+": "+", "-": "-", "times": "*", "div": "/"})
            formula = [mapping[f] for f in formula]
            return eval("".join(formula))
    
    def test_hwf(reasoner):
        data_samples_hwf = ListData()
        data_samples_hwf.pred_pseudo_label = [["5", "+", "2"], ["5", "+", "9"], ["5", "+", "9"], ["5", "-", "8", "8", "8"]]
        data_samples_hwf.pred_prob = [None, None, None, None]
        data_samples_hwf.Y = [3, 64, 65, 3.17]
        
        res = reasoner.batch_abduce(data_samples_hwf, max_revision=3, require_more_revision=0)
        print(res)
        res = reasoner.batch_abduce(data_samples_hwf, max_revision=0.5, require_more_revision=3)
        print(res)
        res = reasoner.batch_abduce(data_samples_hwf, max_revision=0.9, require_more_revision=0)
        print(res)
        print()
    

    print("HwfGroundKB, max_err=0.1:")
    kb = HwfGroundKB(GKB_len_list=[1, 3, 5], max_err=0.1)
    reasoner = ReasonerBase(kb, "hamming")
    test_hwf(reasoner)

    print("HwfKB, max_err=0.1:")
    kb = HwfKB(max_err=0.1)
    reasoner = ReasonerBase(kb, "hamming")
    test_hwf(reasoner)

    print("HwfGroundKB, max_err=1:")
    kb = HwfGroundKB(GKB_len_list=[1, 3, 5], max_err=1)
    reasoner = ReasonerBase(kb, "hamming")
    test_hwf(reasoner)

    print("HwfKB, max_err=1:")
    kb = HwfKB(max_err=1)
    reasoner = ReasonerBase(kb, "hamming")
    test_hwf(reasoner)
    
    
    ################################
    #### Test for HED reasoning #### 
    ################################
    
    
    class HedKB(PrologKB):
        def __init__(self, pseudo_label_list, pl_file):
            super().__init__(pseudo_label_list, pl_file)

        def consist_rule(self, exs, rules):
            rules = str(rules).replace("'", "")
            pl_query = "eval_inst_feature(%s, %s)." % (exs, rules)
            return len(list(self.prolog.query(pl_query))) != 0

        def abduce_rules(self, pred_res):
            pl_query = "consistent_inst_feature(%s, X)." % pred_res
            prolog_result = list(self.prolog.query(pl_query))
            if len(prolog_result) == 0:
                return None
            prolog_rules = prolog_result[0]["X"]
            rules = [rule.value for rule in prolog_rules]
            return rules

    class HedReasoner(ReasonerBase):
        def __init__(self, kb, dist_func="hamming"):
            super().__init__(kb, dist_func, use_zoopt=True)

        def _revise_at_idxs(self, pred_res, y, all_revision_flag, idxs):
            pred = []
            k = []
            revision_flag = []
            for idx in idxs:
                pred.append(pred_res[idx])
                k.append(y[idx])
                revision_flag += list(all_revision_flag[idx])
            revision_idx = np.where(np.array(revision_flag) != 0)[0]
            candidate = self.revise_at_idx(pred, k, revision_idx)
            return candidate

        def zoopt_revision_score(self, symbol_num, pred_res, pred_prob, y, sol):
            all_revision_flag = reform_list(sol.get_x(), pred_res)
            lefted_idxs = [i for i in range(len(pred_res))]
            candidate_size = []
            while lefted_idxs:
                idxs = []
                idxs.append(lefted_idxs.pop(0))
                max_candidate_idxs = []
                found = False
                for idx in range(-1, len(pred_res)):
                    if (not idx in idxs) and (idx >= 0):
                        idxs.append(idx)
                    candidate = self._revise_at_idxs(
                        pred_res, y, all_revision_flag, idxs
                    )
                    if len(candidate) == 0:
                        if len(idxs) > 1:
                            idxs.pop()
                    else:
                        if len(idxs) > len(max_candidate_idxs):
                            found = True
                            max_candidate_idxs = idxs.copy()
                removed = [i for i in lefted_idxs if i in max_candidate_idxs]
                if found:
                    candidate_size.append(len(removed) + 1)
                    lefted_idxs = [
                        i for i in lefted_idxs if i not in max_candidate_idxs
                    ]
            candidate_size.sort()
            score = 0
            import math

            for i in range(0, len(candidate_size)):
                score -= math.exp(-i) * candidate_size[i]
            return score

        def abduce_rules(self, pred_res):
            return self.kb.abduce_rules(pred_res)

    kb = HedKB(
        pseudo_label_list=[1, 0, "+", "="],
        pl_file="examples/hed/datasets/learn_add.pl",
    )
    reasoner = HedReasoner(kb)
    consist_exs = [
        [1, 1, "+", 0, "=", 1, 1],
        [1, "+", 1, "=", 1, 0],
        [0, "+", 0, "=", 0],
    ]
    inconsist_exs1 = [
        [1, 1, "+", 0, "=", 1, 1],
        [1, "+", 1, "=", 1, 0],
        [0, "+", 0, "=", 0],
        [0, "+", 0, "=", 1],
    ]
    inconsist_exs2 = [[1, "+", 0, "=", 0], [1, "=", 1, "=", 0], [0, "=", 0, "=", 1, 1]]
    rules = ["my_op([0], [0], [0])", "my_op([1], [1], [1, 0])"]

    print("HedKB logic forward:")
    print(kb.logic_forward(consist_exs), end=" ")
    print(kb.logic_forward(inconsist_exs1), kb.logic_forward(inconsist_exs2))
    print()
    print("HedKB consist rule:")
    print(kb.consist_rule([1, "+", 1, "=", 1, 0], rules), end=" ")
    print(kb.consist_rule([1, "+", 1, "=", 1, 1], rules))
    print()

    data_sample_hed = ListData()
    data_sample_hed.pred_pseudo_label = [consist_exs, inconsist_exs1, inconsist_exs2]
    data_sample_hed.pred_prob = [[None] * len(consist_exs), [None] * len(inconsist_exs1), [None] * len(inconsist_exs2)]
    data_sample_hed.Y = [[None] * len(consist_exs), [None] * len(inconsist_exs1), [None] * len(inconsist_exs2)]

    print("HedReasoner abduce")
    res = reasoner.batch_abduce(data_sample_hed)
    for r in res:
        print(r)
    print()

    print("HedReasoner abduce rules")
    abduced_rules = reasoner.abduce_rules(consist_exs)
    print(abduced_rules)<|MERGE_RESOLUTION|>--- conflicted
+++ resolved
@@ -219,21 +219,12 @@
             A revised pseudo label through abductive reasoning, which is consistent with the
             knowledge base.
         """
-<<<<<<< HEAD
         symbol_num = data_sample.elements_num("pred_pseudo_label")
         max_revision_num = self._get_max_revision_num(max_revision, symbol_num)
         
         pred_pseudo_label = data_sample.pred_pseudo_label
         pred_prob = data_sample.pred_prob
         y = data_sample.Y
-=======
-        pred_pseudo_label = data_sample.pred_pseudo_label[0]
-        pred_prob = data_sample.pred_prob[0]
-        y = data_sample.Y[0]
->>>>>>> d72fc51b
-        
-        symbol_num = len(flatten(pred_pseudo_label))
-        max_revision_num = self._get_max_revision_num(max_revision, symbol_num)
         
         if self.use_zoopt:
             solution = self.zoopt_get_solution(
