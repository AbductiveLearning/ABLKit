# coding: utf-8
# ================================================================#
#   Copyright (C) 2021 Freecss All rights reserved.
#
#   File Name     ：abducer_base.py
#   Author        ：freecss
#   Email         ：karlfreecss@gmail.com
#   Created Date  ：2021/06/03
#   Description   ：
#
# ================================================================#

import abc
import numpy as np
from zoopt import Dimension, Objective, Parameter, Opt
from ..utils.utils import confidence_dist, flatten, reform_idx, hamming_dist

class AbducerBase(abc.ABC):
    def __init__(self, kb, dist_func='hamming', zoopt=False):
        self.kb = kb
        assert dist_func == 'hamming' or dist_func == 'confidence'
        self.dist_func = dist_func
        self.zoopt = zoopt
        if dist_func == 'confidence':
            self.mapping = dict(zip(self.kb.pseudo_label_list, list(range(len(self.kb.pseudo_label_list)))))

    def _get_cost_list(self, pred_res, pred_res_prob, candidates):
        if self.dist_func == 'hamming':
            return hamming_dist(pred_res, candidates)
        
        elif self.dist_func == 'confidence':
            candidates = [list(map(lambda x: self.mapping[x], c)) for c in candidates]
            return confidence_dist(pred_res_prob, candidates)

    def _get_one_candidate(self, pred_res, pred_res_prob, candidates):
        if len(candidates) == 0:
            return []
        elif len(candidates) == 1 or self.zoopt:
            return candidates[0]
        
        else:
            cost_list = self._get_cost_list(pred_res, pred_res_prob, candidates)
            candidate = candidates[np.argmin(cost_list)]
            return candidate
    
    def _zoopt_address_score_single(self, sol_x, pred_res, pred_res_prob, key):
        address_idx = np.where(sol_x != 0)[0]
        candidates = self.address_by_idx(pred_res, key, address_idx)
        if len(candidates) > 0:
            return np.min(self._get_cost_list(pred_res, pred_res_prob, candidates))
<<<<<<< HEAD
        else:
            return len(pred_res)
    
    def _zoopt_address_score(self, pred_res, pred_res_prob, key, sol): 
        # if not self.multiple_predictions:
        return self._zoopt_address_score_single(sol.get_x(), pred_res, pred_res_prob, key)
        # else:
        #     all_address_flag = reform_idx(sol.get_x(), pred_res)
        #     score = 0
        #     for idx in range(len(pred_res)):
        #         score += self._zoopt_address_score_single(all_address_flag[idx], pred_res[idx], pred_res_prob[idx], key)
        #     return score
=======
        else:
            return len(pred_res)
    
    def _zoopt_address_score(self, pred_res, pred_res_prob, key, sol): 
        if not self.multiple_predictions:
            return self._zoopt_address_score_single(sol.get_x(), pred_res, pred_res_prob, key)
        else:
            all_address_flag = reform_idx(sol.get_x(), pred_res)
            score = 0
            for idx in range(len(pred_res)):
                score += self._zoopt_address_score_single(all_address_flag[idx], pred_res[idx], pred_res_prob[idx], key)
            return score
>>>>>>> 2aa88634
        
    def _constrain_address_num(self, solution, max_address_num):
        x = solution.get_x()
        return max_address_num - x.sum()

    def zoopt_get_solution(self, pred_res, pred_res_prob, key, max_address_num):
        length = len(flatten(pred_res))
        dimension = Dimension(size=length, regs=[[0, 1]] * length, tys=[False] * length)
        objective = Objective(
            lambda sol: self._zoopt_address_score(pred_res, pred_res_prob, key, sol),
            dim=dimension,
            constraint=lambda sol: self._constrain_address_num(sol, max_address_num),
        )
        parameter = Parameter(budget=100, intermediate_result=False, autoset=True)
        solution = Opt.min(objective, parameter).get_x()
        return solution
    
    def address_by_idx(self, pred_res, key, address_idx):
        return self.kb.address_by_idx(pred_res, key, address_idx)

    def abduce(self, data, max_address=-1, require_more_address=0):
        pred_res, pred_res_prob, key = data
        # if max_address_num == -1:
        #     max_address_num = len(flatten(pred_res))
        
        assert(type(max_address) in (int, float))
        if max_address == -1:
            max_address_num = len(pred_res)
        elif type(max_address) == float:
            assert(max_address >= 0 and max_address <= 1)
            max_address_num = round(len(pred_res) * max_address)
        else:
            assert(max_address >= 0)
            max_address_num = max_address

        if self.zoopt:
            solution = self.zoopt_get_solution(pred_res, pred_res_prob, key, max_address_num)
            address_idx = np.where(solution != 0)[0]
            candidates = self.address_by_idx(pred_res, key, address_idx)
        else:
            candidates = self.kb.abduce_candidates(pred_res, key, max_address_num, require_more_address)

        candidate = self._get_one_candidate(pred_res, pred_res_prob, candidates)
        return candidate

    def abduce_rules(self, pred_res):
        return self.kb.abduce_rules(pred_res)

<<<<<<< HEAD
    def batch_abduce(self, data, max_address=-1, require_more_address=0):
        Z1, Z2, Y = data
        return [self.abduce((z, prob, y), max_address, require_more_address) for z, prob, y in zip(Z1, Z2, Y)]
=======
    def batch_abduce(self, Z, Y, max_address_num=-1, require_more_address=0):
        if self.multiple_predictions:
            return self.abduce((Z['cls'], Z['prob'], Y), max_address_num, require_more_address)
        else:
            return [self.abduce((z, prob, y), max_address_num, require_more_address) for z, prob, y in zip(Z['cls'], Z['prob'], Y)]
>>>>>>> 2aa88634

    def __call__(self, Z, Y, max_address_num=-1, require_more_address=0):
        return self.batch_abduce(Z, Y, max_address_num, require_more_address)

if __name__ == '__main__':
    from kb import add_KB, prolog_KB, HWF_KB, HED_prolog_KB
    
    prob1 = [[[0, 0.99, 0.01, 0, 0, 0, 0, 0, 0, 0], [0.1, 0.1, 0.1, 0.1, 0.1, 0.1, 0.1, 0.1, 0.1, 0.1]]]
    prob2 = [[[0, 0, 0.01, 0, 0, 0, 0, 0.99, 0, 0], [0.1, 0.1, 0.1, 0.1, 0.1, 0.1, 0.1, 0.1, 0.1, 0.1]]]

    print('add_KB with GKB:')
    kb = add_KB(GKB_flag=True)
    abd = AbducerBase(kb, 'confidence')
    res = abd.batch_abduce(([[1, 1]], prob1, [8]), max_address=2, require_more_address=0)
    print(res)
    res = abd.batch_abduce(([[1, 1]], prob2, [8]), max_address=2, require_more_address=0)
    print(res)
    res = abd.batch_abduce(([[1, 1]], prob1, [17]), max_address=2, require_more_address=0)
    print(res)
    res = abd.batch_abduce(([[1, 1]], prob1, [17]), max_address=1, require_more_address=0)
    print(res)
    res = abd.batch_abduce(([[1, 1]], prob1, [20]), max_address=2, require_more_address=0)
    print(res)
    print()
    
    print('add_KB without GKB:')
    kb = add_KB()
    abd = AbducerBase(kb, 'confidence')
    res = abd.batch_abduce(([[1, 1]], prob1, [8]), max_address=2, require_more_address=0)
    print(res)
    res = abd.batch_abduce(([[1, 1]], prob2, [8]), max_address=2, require_more_address=0)
    print(res)
    res = abd.batch_abduce(([[1, 1]], prob1, [17]), max_address=2, require_more_address=0)
    print(res)
    res = abd.batch_abduce(([[1, 1]], prob1, [17]), max_address=1, require_more_address=0)
    print(res)
    res = abd.batch_abduce(([[1, 1]], prob1, [20]), max_address=2, require_more_address=0)
    print(res)
    print()
    
    print('prolog_KB with add.pl:')
    kb = prolog_KB(pseudo_label_list=list(range(10)), pl_file='../examples/datasets/mnist_add/add.pl')
    abd = AbducerBase(kb, 'confidence')
    res = abd.batch_abduce(([[1, 1]], prob1, [8]), max_address=2, require_more_address=0)
    print(res)
    res = abd.batch_abduce(([[1, 1]], prob2, [8]), max_address=2, require_more_address=0)
    print(res)
    res = abd.batch_abduce(([[1, 1]], prob1, [17]), max_address=2, require_more_address=0)
    print(res)
    res = abd.batch_abduce(([[1, 1]], prob1, [17]), max_address=1, require_more_address=0)
    print(res)
    res = abd.batch_abduce(([[1, 1]], prob1, [20]), max_address=2, require_more_address=0)
    print(res)
    print()

    print('prolog_KB with add.pl using zoopt:')
    kb = prolog_KB(pseudo_label_list=list(range(10)), pl_file='../examples/datasets/mnist_add/add.pl')
    abd = AbducerBase(kb, 'confidence', zoopt=True)
    res = abd.batch_abduce(([[1, 1]], prob1, [8]), max_address=2, require_more_address=0)
    print(res)
    res = abd.batch_abduce(([[1, 1]], prob2, [8]), max_address=2, require_more_address=0)
    print(res)
    res = abd.batch_abduce(([[1, 1]], prob1, [17]), max_address=2, require_more_address=0)
    print(res)
    res = abd.batch_abduce(([[1, 1]], prob1, [17]), max_address=1, require_more_address=0)
    print(res)
    res = abd.batch_abduce(([[1, 1]], prob1, [20]), max_address=2, require_more_address=0)
    print(res)
    print()
    
    print('add_KB with multiple inputs at once:')
    multiple_prob = [[[0, 0.99, 0.01, 0, 0, 0, 0, 0, 0, 0], [0.1, 0.1, 0.1, 0.1, 0.1, 0.1, 0.1, 0.1, 0.1, 0.1]],
                     [[0, 0, 0.01, 0, 0, 0, 0, 0.99, 0, 0], [0.1, 0.1, 0.1, 0.1, 0.1, 0.1, 0.1, 0.1, 0.1, 0.1]]]
    
    kb = add_KB()
    abd = AbducerBase(kb, 'confidence')
    res = abd.batch_abduce(([[1, 1], [1, 2]], multiple_prob, [4, 8]), max_address=4, require_more_address=0)
    print(res)
    res = abd.batch_abduce(([[1, 1], [1, 2]], multiple_prob, [4, 8]), max_address=4, require_more_address=1)
    print(res)
    print()
    
    print('HWF_KB with GKB, max_err=0.1')
    kb = HWF_KB(len_list=[1, 3, 5], GKB_flag=True, max_err = 0.1)
    abd = AbducerBase(kb, 'hamming')
    res = abd.batch_abduce(([['5', '+', '2']], [None], [3]), max_address=2, require_more_address=0)
    print(res)
    res = abd.batch_abduce(([['5', '+', '9']], [None], [65]), max_address=3, require_more_address=0)
    print(res)
    res = abd.batch_abduce(([['5', '8', '8', '8', '8']], [None], [3.17]), max_address=5, require_more_address=3)
    print(res)
    print()
    
    print('HWF_KB without GKB, max_err=0.1')
    kb = HWF_KB(len_list=[1, 3, 5], max_err = 0.1)
    abd = AbducerBase(kb, 'hamming')
    res = abd.batch_abduce(([['5', '+', '2']], [None], [3]), max_address=2, require_more_address=0)
    print(res)
    res = abd.batch_abduce(([['5', '+', '9']], [None], [65]), max_address=3, require_more_address=0)
    print(res)
    res = abd.batch_abduce(([['5', '8', '8', '8', '8']], [None], [3.17]), max_address=5, require_more_address=3)
    print(res)
    print()
    
    print('HWF_KB with GKB, max_err=1')
    kb = HWF_KB(len_list=[1, 3, 5], GKB_flag=True, max_err = 1)
    abd = AbducerBase(kb, 'hamming')
    res = abd.batch_abduce(([['5', '+', '9']], [None], [65]), max_address=3, require_more_address=0)
    print(res)
    res = abd.batch_abduce(([['5', '+', '2']], [None], [1.67]), max_address=3, require_more_address=0)
    print(res)
    res = abd.batch_abduce(([['5', '8', '8', '8', '8']], [None], [3.17]), max_address=5, require_more_address=3)
    print(res)
    print()
    
    print('HWF_KB without GKB, max_err=1')
    kb = HWF_KB(len_list=[1, 3, 5], max_err = 1)
    abd = AbducerBase(kb, 'hamming')
    res = abd.batch_abduce(([['5', '+', '9']], [None], [65]), max_address=3, require_more_address=0)
    print(res)
    res = abd.batch_abduce(([['5', '+', '2']], [None], [1.67]), max_address=3, require_more_address=0)
    print(res)
    res = abd.batch_abduce(([['5', '8', '8', '8', '8']], [None], [3.17]), max_address=5, require_more_address=3)
    print(res)
    print()
    
    print('HWF_KB with multiple inputs at once:')
    kb = HWF_KB(len_list=[1, 3, 5], max_err = 0.1)
    abd = AbducerBase(kb, 'hamming')
    res = abd.batch_abduce(([['5', '+', '2'], ['5', '+', '9']], [None, None], [3, 64]), max_address=1, require_more_address=0)
    print(res)
    res = abd.batch_abduce(([['5', '+', '2'], ['5', '+', '9']], [None, None], [3, 64]), max_address=3, require_more_address=0)
    print(res)
    res = abd.batch_abduce(([['5', '+', '2'], ['5', '+', '9']], [None, None], [3, 65]), max_address=3, require_more_address=0)
    print(res)
    print()
    print('max_address is float')
    res = abd.batch_abduce(([['5', '+', '2'], ['5', '+', '9']], [None, None], [3, 64]), max_address=0.5, require_more_address=0)
    print(res)
    res = abd.batch_abduce(([['5', '+', '2'], ['5', '+', '9']], [None, None], [3, 64]), max_address=0.9, require_more_address=0)
    print(res)
    print()

    kb = HED_prolog_KB(pseudo_label_list=[1, 0, '+', '='], pl_file='../examples/datasets/hed/learn_add.pl')
    abd = AbducerBase(kb, zoopt=True)
    consist_exs = [[1, 1, '+', 0, '=', 1, 1], [1, '+', 1, '=', 1, 0], [0, '+', 0, '=', 0]]
    inconsist_exs = [[1, '+', 0, '=', 0], [1, '=', 1, '=', 0], [0, '=', 0, '=', 1, 1]]
    rules = ['my_op([0], [0], [0])', 'my_op([1], [1], [1, 0])']

    print(kb.logic_forward(consist_exs))
    print(kb.logic_forward(inconsist_exs))
    print()
    print(kb.consist_rule([1, '+', 1, '=', 1, 0], rules))
    print(kb.consist_rule([1, '+', 1, '=', 1, 1], rules))
    print()

    # res = abd.abduce((consist_exs, [None] * len(consist_exs), [None] * len(consist_exs)))
    # print(res)
    # res = abd.batch_abduce((inconsist_exs, [None] * len(consist_exs), [None] * len(inconsist_exs)))
    # print(res)
    # print()

    # abduced_rules = abd.batch_abduce_rules(consist_exs)
    # print(abduced_rules)<|MERGE_RESOLUTION|>--- conflicted
+++ resolved
@@ -10,10 +10,13 @@
 #
 # ================================================================#
 
+import sys
+sys.path.append('/home/huwc/ABL-Package/abl/')
+
 import abc
 import numpy as np
 from zoopt import Dimension, Objective, Parameter, Opt
-from ..utils.utils import confidence_dist, flatten, reform_idx, hamming_dist
+from utils.utils import confidence_dist, flatten, reform_idx, hamming_dist
 
 class AbducerBase(abc.ABC):
     def __init__(self, kb, dist_func='hamming', zoopt=False):
@@ -48,7 +51,6 @@
         candidates = self.address_by_idx(pred_res, key, address_idx)
         if len(candidates) > 0:
             return np.min(self._get_cost_list(pred_res, pred_res_prob, candidates))
-<<<<<<< HEAD
         else:
             return len(pred_res)
     
@@ -61,20 +63,6 @@
         #     for idx in range(len(pred_res)):
         #         score += self._zoopt_address_score_single(all_address_flag[idx], pred_res[idx], pred_res_prob[idx], key)
         #     return score
-=======
-        else:
-            return len(pred_res)
-    
-    def _zoopt_address_score(self, pred_res, pred_res_prob, key, sol): 
-        if not self.multiple_predictions:
-            return self._zoopt_address_score_single(sol.get_x(), pred_res, pred_res_prob, key)
-        else:
-            all_address_flag = reform_idx(sol.get_x(), pred_res)
-            score = 0
-            for idx in range(len(pred_res)):
-                score += self._zoopt_address_score_single(all_address_flag[idx], pred_res[idx], pred_res_prob[idx], key)
-            return score
->>>>>>> 2aa88634
         
     def _constrain_address_num(self, solution, max_address_num):
         x = solution.get_x()
@@ -123,17 +111,9 @@
     def abduce_rules(self, pred_res):
         return self.kb.abduce_rules(pred_res)
 
-<<<<<<< HEAD
     def batch_abduce(self, data, max_address=-1, require_more_address=0):
         Z1, Z2, Y = data
         return [self.abduce((z, prob, y), max_address, require_more_address) for z, prob, y in zip(Z1, Z2, Y)]
-=======
-    def batch_abduce(self, Z, Y, max_address_num=-1, require_more_address=0):
-        if self.multiple_predictions:
-            return self.abduce((Z['cls'], Z['prob'], Y), max_address_num, require_more_address)
-        else:
-            return [self.abduce((z, prob, y), max_address_num, require_more_address) for z, prob, y in zip(Z['cls'], Z['prob'], Y)]
->>>>>>> 2aa88634
 
     def __call__(self, Z, Y, max_address_num=-1, require_more_address=0):
         return self.batch_abduce(Z, Y, max_address_num, require_more_address)
