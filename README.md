<div align="center">

<p align="center">
<img src="https://raw.githubusercontent.com/AbductiveLearning/ABLkit/main/docs/_static/img/logo.png" alt="ABLkit logo" style="width: 25%;"/>
</p>

[![PyPI - Python Version](https://img.shields.io/pypi/pyversions/ablkit)](https://pypi.org/project/ablkit/) [![PyPI version](https://badgen.net/pypi/v/ablkit)](https://pypi.org/project/ablkit/) [![Documentation Status](https://readthedocs.org/projects/ablkit/badge/?version=latest)](https://ablkit.readthedocs.io/en/latest/?badge=latest) [![license](https://img.shields.io/github/license/mashape/apistatus.svg?maxAge=2592000)](https://github.com/AbductiveLearning/ABLkit/blob/main/LICENSE) [![flake8 Lint](https://github.com/AbductiveLearning/ABLkit/actions/workflows/lint.yaml/badge.svg)](https://github.com/AbductiveLearning/ABLkit/actions/workflows/lint.yaml) [![Code style: black](https://img.shields.io/badge/code%20style-black-000000.svg)](https://github.com/psf/black) [![ABLkit-CI](https://github.com/AbductiveLearning/ABLkit/actions/workflows/build-and-test.yaml/badge.svg)](https://github.com/AbductiveLearning/ABLkit/actions/workflows/build-and-test.yaml)

[📘Documentation](https://ablkit.readthedocs.io/en/latest/index.html) | [📚Examples](https://github.com/AbductiveLearning/ABLkit/tree/main/examples) | [💬Reporting Issues](https://github.com/AbductiveLearning/ABLkit/issues/new)

</div>

<<<<<<< HEAD
## ABLkit: A Python Toolkit for Abductive Learning
=======
# ABLkit: A Toolkit for Abductive Learning
>>>>>>> 305cb4d0

**ABLkit** is an efficient Python toolkit for [**Abductive Learning (ABL)**](https://www.lamda.nju.edu.cn/publication/chap_ABL.pdf). ABL is a novel paradigm that integrates machine learning and logical reasoning in a unified framework. It is suitable for tasks where both data and (logical) domain knowledge are available. 

<p align="center">
<img src="https://raw.githubusercontent.com/AbductiveLearning/ABLkit/main/docs/_static/img/ABL.png" alt="Abductive Learning" style="width: 80%;"/>
</p>

Key Features of ABLkit:

- **High Flexibility**: Compatible with various machine learning modules and logical reasoning components.
- **User-Friendly Interface**: Provide data, model, and knowledge, and get started with just a few lines of code.
- **Optimized Performance**: Optimization for high performance and accelerated training speed.

ABLkit encapsulates advanced ABL techniques, providing users with an efficient and convenient toolkit to develop dual-driven ABL systems, which leverage the power of both data and knowledge.

<p align="center">
<img src="https://raw.githubusercontent.com/AbductiveLearning/ABLkit/main/docs/_static/img/ABLkit.png" alt="ABLkit" style="width: 80%;"/>
</p>

### Installation

#### Install from PyPI

The easiest way to install ABLkit is using ``pip``:

```bash
pip install ablkit
```

#### Install from Source

Alternatively, to install from source code, sequentially run following commands in your terminal/command line.

```bash
git clone https://github.com/AbductiveLearning/ABLkit.git
cd ABLkit
pip install -v -e .
```

#### (Optional) Install SWI-Prolog

If the use of a [Prolog-based knowledge base](https://ablkit.readthedocs.io/en/latest/Intro/Reasoning.html#prolog) is necessary, please also install [SWI-Prolog](https://www.swi-prolog.org/):

For Linux users:

```bash
sudo apt-get install swi-prolog
```

For Windows and Mac users, please refer to the [SWI-Prolog Install Guide](https://github.com/yuce/pyswip/blob/master/INSTALL.md).

### Quick Start

We use the MNIST Addition task as a quick start example. In this task, pairs of MNIST handwritten images and their sums are given, alongwith a domain knowledge base which contains information on how to perform addition operations. Our objective is to input a pair of handwritten images and accurately determine their sum.

<details>
<summary>Working with Data</summary>
<br>

ABLkit requires data in the format of `(X, gt_pseudo_label, Y)` where `X` is a list of input examples containing instances, `gt_pseudo_label` is the ground-truth label of each example in `X` and `Y` is the ground-truth reasoning result of each example in `X`. Note that `gt_pseudo_label` is only used to evaluate the machine learning model's performance but not to train it. 

In the MNIST Addition task, the data loading looks like:

```python
# The 'datasets' module below is located in 'examples/mnist_add/'
from datasets import get_dataset
    
# train_data and test_data are tuples in the format of (X, gt_pseudo_label, Y)
train_data = get_dataset(train=True)
test_data = get_dataset(train=False)
```

</details>

<details>
<summary>Building the Learning Part</summary>
<br>

Learning part is constructed by first defining a base model for machine learning. ABLkit offers considerable flexibility, supporting any base model that conforms to the scikit-learn style (which requires the implementation of `fit` and `predict` methods), or a PyTorch-based neural network (which has defined the architecture and implemented `forward` method). In this example, we build a simple LeNet5 network as the base model.

```python
# The 'models' module below is located in 'examples/mnist_add/'
from models.nn import LeNet5

cls = LeNet5(num_classes=10)
``` 

To facilitate uniform processing, ABLkit provides the `BasicNN` class to convert a PyTorch-based neural network into a format compatible with scikit-learn models. To construct a `BasicNN` instance, aside from the network itself, we also need to define a loss function, an optimizer, and the computing device.

```python
​import torch
​from ablkit.learning import BasicNN
​    
​loss_fn = torch.nn.CrossEntropyLoss()
​optimizer = torch.optim.RMSprop(cls.parameters(), lr=0.001, alpha=0.9)
​device = torch.device("cuda" if torch.cuda.is_available() else "cpu")
​base_model = BasicNN(model=cls, loss_fn=loss_fn, optimizer=optimizer, device=device)
```

The base model built above is trained to make predictions on instance-level data (e.g., a single image), while ABL deals with example-level data. To bridge this gap, we wrap the `base_model` into an instance of `ABLModel`. This class serves as a unified wrapper for base models, facilitating the learning part to train, test, and predict on example-level data, (e.g., images that comprise an equation).

```python
from ablkit.learning import ABLModel
​    
​model = ABLModel(base_model)
```

</details>

<details>
<summary>Building the Reasoning Part</summary>
<br>

To build the reasoning part, we first define a knowledge base by creating a subclass of `KBBase`. In the subclass, we initialize the `pseudo_label_list` parameter and override the `logic_forward` method, which specifies how to perform (deductive) reasoning that processes pseudo-labels of an example to the corresponding reasoning result. Specifically, for the MNIST Addition task, this `logic_forward` method is tailored to execute the sum operation.

```python
from ablkit.reasoning import KBBase
​    
class AddKB(KBBase):
    def __init__(self, pseudo_label_list=list(range(10))):
        super().__init__(pseudo_label_list)

​    def logic_forward(self, nums):
        return sum(nums)
​    
kb = AddKB()
```

Next, we create a reasoner by instantiating the class `Reasoner`, passing the knowledge base as a parameter. Due to the indeterminism of abductive reasoning, there could be multiple candidate pseudo-labels compatible to the knowledge base. In such scenarios, the reasoner can minimize inconsistency and return the pseudo-label with the highest consistency.

```python
from ablkit.reasoning import Reasoner
​    
reasoner = Reasoner(kb)
```

</details>

<details>
<summary>Building Evaluation Metrics</summary>
<br>

ABLkit provides two basic metrics, namely `SymbolAccuracy` and `ReasoningMetric`, which are used to evaluate the accuracy of the machine learning model's predictions and the accuracy of the `logic_forward` results, respectively.

```python
from ablkit.data.evaluation import ReasoningMetric, SymbolAccuracy
​    
metric_list = [SymbolAccuracy(), ReasoningMetric(kb=kb)]
```

</details>

<details>
<summary>Bridging Learning and Reasoning</summary>
<br>

Now, we use `SimpleBridge` to combine learning and reasoning in a unified ABL framework.

```python
from ablkit.bridge import SimpleBridge
​    
bridge = SimpleBridge(model, reasoner, metric_list)
```

Finally, we proceed with training and testing.

```python
​bridge.train(train_data, loops=1, segment_size=0.01)
bridge.test(test_data)
```

</details>

To explore detailed tutorials and information, please refer to - [document](https://ablkit.readthedocs.io/en/latest/index.html).

### Examples

We provide several examples in `examples/`. Each example is stored in a separate folder containing a README file.

+ [MNIST Addition](https://github.com/AbductiveLearning/ABLkit/tree/main/examples/mnist_add)
+ [Handwritten Formula (HWF)](https://github.com/AbductiveLearning/ABLkit/tree/main/examples/hwf)
+ [Handwritten Equation Decipherment](https://github.com/AbductiveLearning/ABLkit/tree/main/examples/hed)
+ [Zoo](https://github.com/AbductiveLearning/ABLkit/tree/main/examples/zoo)

### References

For more information about ABL, please refer to: [Zhou, 2019](http://scis.scichina.com/en/2019/076101.pdf) and [Zhou and Huang, 2022](https://www.lamda.nju.edu.cn/publication/chap_ABL.pdf).

```
@article{zhou2019abductive,
  title     = {Abductive learning: towards bridging machine learning and logical reasoning},
  author    = {Zhou, Zhi-Hua},
  journal   = {Science China Information Sciences},
  volume    = {62},
  number    = {7},
  pages     = {76101},
  year      = {2019}
}

@incollection{zhou2022abductive,
  title     = {Abductive Learning},
  author    = {Zhou, Zhi-Hua and Huang, Yu-Xuan},
  booktitle = {Neuro-Symbolic Artificial Intelligence: The State of the Art},
  editor    = {Pascal Hitzler and Md. Kamruzzaman Sarker},
  publisher = {{IOS} Press},
  pages     = {353--369},
  address   = {Amsterdam},
  year      = {2022}
}
```<|MERGE_RESOLUTION|>--- conflicted
+++ resolved
@@ -10,11 +10,7 @@
 
 </div>
 
-<<<<<<< HEAD
-## ABLkit: A Python Toolkit for Abductive Learning
-=======
 # ABLkit: A Toolkit for Abductive Learning
->>>>>>> 305cb4d0
 
 **ABLkit** is an efficient Python toolkit for [**Abductive Learning (ABL)**](https://www.lamda.nju.edu.cn/publication/chap_ABL.pdf). ABL is a novel paradigm that integrates machine learning and logical reasoning in a unified framework. It is suitable for tasks where both data and (logical) domain knowledge are available. 
 
