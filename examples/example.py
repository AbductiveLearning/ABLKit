--- conflicted
+++ resolved
@@ -44,15 +44,6 @@
     total_train_data = get_hed(train=True)
     train_data, val_data = split_equation(total_train_data, 3, 1)
     test_data = get_hed(train=False)
-<<<<<<< HEAD
-
-    # ======================== non-NN model ========================== #
-    reduce_dimension(train_data)
-    reduce_dimension(val_data)
-    reduce_dimension(test_data)
-    base_model = KNeighborsClassifier(n_neighbors=3)
-    pretrain_data_X, pretrain_data_Y = framework_hed_knn.hed_pretrain(base_model)
-=======
     
     # train_data = get_mnist_add(train = True, get_pseudo_label = True)
     # test_data = get_mnist_add(train = False, get_pseudo_label = True)
@@ -72,46 +63,18 @@
     
 
     base_model = BasicModel(cls, criterion, optimizer, device, save_interval=1, save_dir=recorder.save_dir, batch_size=32, num_epochs=10, recorder=recorder)
->>>>>>> 2d54e702
     model = WABLBasicModel(base_model, kb.pseudo_label_list)
-    model, mapping = framework_hed_knn.train_with_rule(
-        model, abducer, train_data, val_data, (pretrain_data_X, pretrain_data_Y), select_num=10, min_len=5, max_len=8
-    )
-    framework_hed_knn.hed_test(
-        model, abducer, mapping, train_data, test_data, min_len=5, max_len=8
-    )
-    # ============================ End =============================== #
+    
+    # train_X, train_Z, train_Y = get_mnist_add(train = True, get_pseudo_label = True)
+    # test_X, test_Z, test_Y = get_mnist_add(train = False, get_pseudo_label = True)
 
-    # ========================== NN model ============================ #
-    # # cls = LeNet5(num_classes=len(kb.pseudo_label_list), image_size=(train_data[0][0][0].shape[1:]))
-    # cls = SymbolNet(num_classes=len(kb.pseudo_label_list))
-    # device = torch.device("cuda:0" if torch.cuda.is_available() else "cpu")
+    # train_data = get_hwf(train = True, get_pseudo_label = True)
+    # test_data = get_hwf(train = False, get_pseudo_label = True)
 
-    # framework_hed.hed_pretrain(kb, cls, recorder)
-
-    # criterion = nn.CrossEntropyLoss()
-    # optimizer = torch.optim.RMSprop(cls.parameters(), lr=0.001, weight_decay=1e-6)
-    # # optimizer = torch.optim.Adam(cls.parameters(), lr=0.00001, betas=(0.9, 0.99))
-
-    # base_model = BasicModel(cls, criterion, optimizer, device, save_interval=1, save_dir=recorder.save_dir, batch_size=32, num_epochs=10, recorder=recorder)
-    # model = WABLBasicModel(base_model, kb.pseudo_label_list)
-
-    # # train_X, train_Z, train_Y = get_mnist_add(train = True, get_pseudo_label = True)
-    # # test_X, test_Z, test_Y = get_mnist_add(train = False, get_pseudo_label = True)
-
-    # # train_data = get_hwf(train = True, get_pseudo_label = True)
-    # # test_data = get_hwf(train = False, get_pseudo_label = True)
-
-<<<<<<< HEAD
-    # model, mapping = framework_hed.train_with_rule(model, abducer, train_data, val_data, select_num=10, min_len=5, max_len=8)
-    # framework_hed.hed_test(model, abducer, mapping, train_data, test_data, min_len=5, max_len=8)
-    # ============================ End =============================== #
-=======
     model, mapping = framework_hed.train_with_rule(model, abducer, train_data, val_data, select_num=10, min_len=5, max_len=8)
     framework_hed.hed_test(model, abducer, mapping, train_data, test_data, min_len=5, max_len=8)
     
     # framework_hed.train(model, abducer, train_data, test_data, sample_num=10000, verbose=1)
->>>>>>> 2d54e702
 
     recorder.dump()
     return True
